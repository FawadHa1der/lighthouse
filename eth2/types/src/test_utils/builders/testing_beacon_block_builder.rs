--- conflicted
+++ resolved
@@ -284,11 +284,8 @@
         test_task: DepositTestTask,
         // TODO: deal with the fact deposits no longer have explicit indices
         _index: u64,
-<<<<<<< HEAD
-=======
         num_deposits: u64,
         state: &mut BeaconState<T>,
->>>>>>> c7b3a7ab
         spec: &ChainSpec,
     ) {
         // Vector containing deposits' data
@@ -297,23 +294,10 @@
             let keypair = Keypair::random();
 
             let mut builder = TestingDepositBuilder::new(keypair.pk.clone(), amount);
-            builder.sign(
-                &test_task,
-                &keypair,
-                state.slot.epoch(T::slots_per_epoch()),
-                &state.fork,
-                spec,
-            );
+            builder.sign(&test_task, &keypair, spec);
             datas.push(builder.build().data);
         }
 
-<<<<<<< HEAD
-        let deposit = TestingDepositBuilder::new(keypair.pk.clone(), amount)
-            .sign(&keypair, spec)
-            .build();
-
-        self.block.body.deposits.push(deposit).unwrap()
-=======
         // Vector containing all leaves
         let leaves = datas
             .iter()
@@ -358,7 +342,6 @@
             state.eth1_deposit_index = 0;
             state.eth1_data.deposit_count = num_deposits;
         }
->>>>>>> c7b3a7ab
     }
 
     /// Insert a `Valid` exit into the state.
