use crate::test_utils::TestRandom;
use crate::{Hash256, Slot};
use rand::RngCore;
use serde_derive::Serialize;
<<<<<<< HEAD
use ssz::{hash, TreeHash};
use ssz_derive::{Decode, Encode};
use test_random_derive::TestRandom;

#[derive(Debug, PartialEq, Clone, Default, Serialize, Encode, Decode, TestRandom)]
=======
use ssz_derive::{Decode, Encode, TreeHash};

#[derive(Debug, PartialEq, Clone, Default, Serialize, Encode, Decode, TreeHash)]
>>>>>>> 87ea95ce
pub struct ProposalSignedData {
    pub slot: Slot,
    pub shard: u64,
    pub block_root: Hash256,
}

<<<<<<< HEAD
impl TreeHash for ProposalSignedData {
    fn hash_tree_root_internal(&self) -> Vec<u8> {
        let mut result: Vec<u8> = vec![];
        result.append(&mut self.slot.hash_tree_root_internal());
        result.append(&mut self.shard.hash_tree_root_internal());
        result.append(&mut self.block_root.hash_tree_root_internal());
        hash(&result)
=======
impl<T: RngCore> TestRandom<T> for ProposalSignedData {
    fn random_for_test(rng: &mut T) -> Self {
        Self {
            slot: <_>::random_for_test(rng),
            shard: <_>::random_for_test(rng),
            block_root: <_>::random_for_test(rng),
        }
>>>>>>> 87ea95ce
    }
}

#[cfg(test)]
mod tests {
    use super::*;
    use crate::test_utils::{SeedableRng, TestRandom, XorShiftRng};
    use ssz::{ssz_encode, Decodable, TreeHash};

    #[test]
    pub fn test_ssz_round_trip() {
        let mut rng = XorShiftRng::from_seed([42; 16]);
        let original = ProposalSignedData::random_for_test(&mut rng);

        let bytes = ssz_encode(&original);
        let (decoded, _) = <_>::ssz_decode(&bytes, 0).unwrap();

        assert_eq!(original, decoded);
    }

    #[test]
    pub fn test_hash_tree_root_internal() {
        let mut rng = XorShiftRng::from_seed([42; 16]);
        let original = ProposalSignedData::random_for_test(&mut rng);

        let result = original.hash_tree_root_internal();

        assert_eq!(result.len(), 32);
        // TODO: Add further tests
        // https://github.com/sigp/lighthouse/issues/170
    }
}<|MERGE_RESOLUTION|>--- conflicted
+++ resolved
@@ -2,41 +2,14 @@
 use crate::{Hash256, Slot};
 use rand::RngCore;
 use serde_derive::Serialize;
-<<<<<<< HEAD
-use ssz::{hash, TreeHash};
-use ssz_derive::{Decode, Encode};
+use ssz_derive::{Decode, Encode, TreeHash};
 use test_random_derive::TestRandom;
 
-#[derive(Debug, PartialEq, Clone, Default, Serialize, Encode, Decode, TestRandom)]
-=======
-use ssz_derive::{Decode, Encode, TreeHash};
-
-#[derive(Debug, PartialEq, Clone, Default, Serialize, Encode, Decode, TreeHash)]
->>>>>>> 87ea95ce
+#[derive(Debug, PartialEq, Clone, Default, Serialize, Encode, Decode, TreeHash, TestRandom)]
 pub struct ProposalSignedData {
     pub slot: Slot,
     pub shard: u64,
     pub block_root: Hash256,
-}
-
-<<<<<<< HEAD
-impl TreeHash for ProposalSignedData {
-    fn hash_tree_root_internal(&self) -> Vec<u8> {
-        let mut result: Vec<u8> = vec![];
-        result.append(&mut self.slot.hash_tree_root_internal());
-        result.append(&mut self.shard.hash_tree_root_internal());
-        result.append(&mut self.block_root.hash_tree_root_internal());
-        hash(&result)
-=======
-impl<T: RngCore> TestRandom<T> for ProposalSignedData {
-    fn random_for_test(rng: &mut T) -> Self {
-        Self {
-            slot: <_>::random_for_test(rng),
-            shard: <_>::random_for_test(rng),
-            block_root: <_>::random_for_test(rng),
-        }
->>>>>>> 87ea95ce
-    }
 }
 
 #[cfg(test)]
