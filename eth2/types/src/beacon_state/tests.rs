--- conflicted
+++ resolved
@@ -69,75 +69,6 @@
     test_beacon_proposer_index::<MinimalEthSpec>();
 }
 
-<<<<<<< HEAD
-/// Should produce (note the set notation brackets):
-///
-/// (current_epoch - LATEST_ACTIVE_INDEX_ROOTS_LENGTH + ACTIVATION_EXIT_DELAY, current_epoch +
-/// ACTIVATION_EXIT_DELAY]
-fn active_index_range<T: EthSpec>(current_epoch: Epoch) -> RangeInclusive<Epoch> {
-    let delay = T::default_spec().activation_exit_delay;
-
-    let start: i32 =
-        current_epoch.as_u64() as i32 - T::epochs_per_historical_vector() as i32 + delay as i32;
-    let end = current_epoch + delay;
-
-    let start: Epoch = if start < 0 {
-        Epoch::new(0)
-    } else {
-        Epoch::from(start as u64 + 1)
-    };
-
-    start..=end
-}
-
-/// Test getting an active index root at the start and end of the valid range, and one either side
-/// of that range.
-fn test_active_index<T: EthSpec>(state_slot: Slot) {
-    let spec = T::default_spec();
-    let builder: TestingBeaconStateBuilder<T> =
-        TestingBeaconStateBuilder::from_default_keypairs_file_if_exists(16, &spec);
-    let (mut state, _keypairs) = builder.build();
-    state.slot = state_slot;
-
-    let range = active_index_range::<T>(state.current_epoch());
-
-    let modulo = |epoch: Epoch| epoch.as_usize() % T::epochs_per_historical_vector();
-
-    // Test the start and end of the range.
-    assert_eq!(
-        state.get_active_index_root_index(*range.start(), &spec, AllowNextEpoch::False),
-        Ok(modulo(*range.start()))
-    );
-    assert_eq!(
-        state.get_active_index_root_index(*range.end(), &spec, AllowNextEpoch::False),
-        Ok(modulo(*range.end()))
-    );
-
-    // One either side of the range.
-    if state.current_epoch() > 0 {
-        // Test is invalid on epoch zero, cannot subtract from zero.
-        assert_eq!(
-            state.get_active_index_root_index(*range.start() - 1, &spec, AllowNextEpoch::False),
-            Err(Error::EpochOutOfBounds)
-        );
-    }
-    assert_eq!(
-        state.get_active_index_root_index(*range.end() + 1, &spec, AllowNextEpoch::False),
-        Err(Error::EpochOutOfBounds)
-    );
-}
-
-#[test]
-fn get_active_index_root_index() {
-    test_active_index::<MainnetEthSpec>(Slot::new(0));
-
-    let epoch = Epoch::from(MainnetEthSpec::epochs_per_historical_vector() * 4);
-    let slot = epoch.start_slot(MainnetEthSpec::slots_per_epoch());
-    test_active_index::<MainnetEthSpec>(slot);
-}
-
-=======
->>>>>>> 601951ae
 /// Test that
 ///
 /// 1. Using the cache before it's built fails.
