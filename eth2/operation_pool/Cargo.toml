[package]
name = "operation_pool"
version = "0.1.0"
authors = ["Michael Sproul <michael@sigmaprime.io>"]
edition = "2018"

[dependencies]
int_to_bytes = { path = "../utils/int_to_bytes" }
<<<<<<< HEAD
itertools = "0.8"
=======
>>>>>>> 601951ae
parking_lot = "0.9.0"
types = { path = "../types" }
state_processing = { path = "../state_processing" }
eth2_ssz = "0.1.2"
eth2_ssz_derive = "0.1.0"

[dev-dependencies]
rand = "0.7.2"<|MERGE_RESOLUTION|>--- conflicted
+++ resolved
@@ -6,10 +6,6 @@
 
 [dependencies]
 int_to_bytes = { path = "../utils/int_to_bytes" }
-<<<<<<< HEAD
-itertools = "0.8"
-=======
->>>>>>> 601951ae
 parking_lot = "0.9.0"
 types = { path = "../types" }
 state_processing = { path = "../state_processing" }
