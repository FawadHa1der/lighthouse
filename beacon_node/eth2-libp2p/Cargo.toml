[package]
name = "eth2-libp2p"
version = "0.1.0"
authors = ["Age Manning <Age@AgeManning.com>"]
edition = "2018"

[dependencies]
clap = "2.33.0"
hex = "0.3"
#SigP repository 
libp2p =  { git = "https://github.com/SigP/rust-libp2p", rev = "0d4583e110b3ab9406ecd512655bba1a9906d470" }
enr =  { git = "https://github.com/SigP/rust-libp2p/", rev = "0d4583e110b3ab9406ecd512655bba1a9906d470", features = ["serde"] }
types = { path =  "../../eth2/types" }
serde = "1.0.102"
serde_derive = "1.0.102"
eth2_ssz = "0.1.2"
eth2_ssz_derive = "0.1.0"
slog = { version = "2.5.2", features = ["max_level_trace"] }
version = { path = "../version" }
tokio = "0.1.22"
futures = "0.1.29"
error-chain = "0.12.1"
tokio-timer = "0.2.11"
dirs = "2.0.2"
tokio-io = "0.1.12"
smallvec = "0.6.11"
fnv = "1.0.6"
unsigned-varint = "0.2.3"
bytes = "0.4.12"
tokio-io-timeout = "0.3.1"
<<<<<<< HEAD
lazy_static = "1.3.0"
lighthouse_metrics = { path = "../../eth2/utils/lighthouse_metrics" }
slog-stdlog ="3.0"
slog-term = "^2.4.0"
slog-async = "^2.3.0"
=======
lazy_static = "1.4.0"
lighthouse_metrics = { path = "../../eth2/utils/lighthouse_metrics" }
>>>>>>> b7a0feb7
<|MERGE_RESOLUTION|>--- conflicted
+++ resolved
@@ -28,13 +28,8 @@
 unsigned-varint = "0.2.3"
 bytes = "0.4.12"
 tokio-io-timeout = "0.3.1"
-<<<<<<< HEAD
-lazy_static = "1.3.0"
+lazy_static = "1.4.0"
 lighthouse_metrics = { path = "../../eth2/utils/lighthouse_metrics" }
 slog-stdlog ="3.0"
 slog-term = "^2.4.0"
-slog-async = "^2.3.0"
-=======
-lazy_static = "1.4.0"
-lighthouse_metrics = { path = "../../eth2/utils/lighthouse_metrics" }
->>>>>>> b7a0feb7
+slog-async = "^2.3.0"