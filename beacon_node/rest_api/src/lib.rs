--- conflicted
+++ resolved
@@ -14,10 +14,6 @@
 
 use beacon_chain::{BeaconChain, BeaconChainTypes};
 use client_network::Service as NetworkService;
-<<<<<<< HEAD
-pub use config::Config as ApiConfig;
-=======
->>>>>>> 0c3fdcd5
 use hyper::rt::Future;
 use hyper::service::service_fn_ok;
 use hyper::{Body, Method, Response, Server, StatusCode};
@@ -78,11 +74,7 @@
     }
 }
 
-<<<<<<< HEAD
-pub fn start_server<T: BeaconChainTypes + Clone + Send + Sync + 'static>(
-=======
 pub fn start_server<T: BeaconChainTypes>(
->>>>>>> 0c3fdcd5
     config: &ApiConfig,
     executor: &TaskExecutor,
     beacon_chain: Arc<BeaconChain<T>>,
@@ -132,7 +124,6 @@
 
             // Route the request to the correct handler.
             let result = match (req.method(), path.as_ref()) {
-<<<<<<< HEAD
                 // Methods for Beacon Node
                 //TODO: Remove?
                 //(&Method::GET, "/beacon/best_slot") => beacon::get_best_slot::<T>(req),
@@ -143,10 +134,6 @@
                 (&Method::GET, "/beacon/chainhead") => {
                     helpers::implementation_pending_response(req)
                 }
-=======
-                (&Method::GET, "/beacon/head") => beacon::get_head::<T>(req),
-                (&Method::GET, "/beacon/block") => beacon::get_block::<T>(req),
->>>>>>> 0c3fdcd5
                 (&Method::GET, "/beacon/block_root") => beacon::get_block_root::<T>(req),
                 (&Method::GET, "/beacon/latest_finalized_checkpoint") => {
                     beacon::get_latest_finalized_checkpoint::<T>(req)
@@ -168,7 +155,6 @@
                 }
                 (&Method::GET, "/node/version") => node::get_version(req),
                 (&Method::GET, "/node/genesis_time") => node::get_genesis_time::<T>(req),
-<<<<<<< HEAD
                 (&Method::GET, "/node/deposit_contract") => {
                     helpers::implementation_pending_response(req)
                 }
@@ -203,11 +189,6 @@
                 _ => Err(ApiError::NotFound(
                     "Request path and/or method not found.".to_owned(),
                 )),
-=======
-                (&Method::GET, "/spec") => spec::get_spec::<T>(req),
-                (&Method::GET, "/spec/slots_per_epoch") => spec::get_slots_per_epoch::<T>(req),
-                _ => Err(ApiError::MethodNotAllowed(path.clone())),
->>>>>>> 0c3fdcd5
             };
 
             let response = match result {
