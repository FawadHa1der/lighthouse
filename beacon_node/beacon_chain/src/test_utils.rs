--- conflicted
+++ resolved
@@ -11,12 +11,8 @@
 use slot_clock::TestingSlotClock;
 use state_processing::per_slot_processing;
 use std::sync::Arc;
-<<<<<<< HEAD
-use store::Store;
-=======
 use std::time::Duration;
 use store::MemoryStore;
->>>>>>> 601951ae
 use tree_hash::{SignedRoot, TreeHash};
 use types::{
     AggregateSignature, Attestation, BeaconBlock, BeaconState, BitList, ChainSpec, Domain, EthSpec,
@@ -62,110 +58,16 @@
     SomeValidators(Vec<usize>),
 }
 
-<<<<<<< HEAD
-/// Used to make the `BeaconChainHarness` generic over some types.
-pub struct CommonTypes<L, E, S>
-where
-    L: LmdGhost<S, E>,
-    E: EthSpec,
-    S: Store,
-{
-    _phantom: PhantomData<(L, E, S)>,
-}
-
-impl<L, E, S> BeaconChainTypes for CommonTypes<L, E, S>
-where
-    L: LmdGhost<S, E> + 'static,
-    E: EthSpec,
-    S: Store,
-{
-    type Store = S;
-    type StoreMigrator = store::migrate::BlockingMigrator<S>;
-    type SlotClock = TestingSlotClock;
-    type LmdGhost = L;
-    type EthSpec = E;
-}
-
-=======
->>>>>>> 601951ae
 /// A testing harness which can instantiate a `BeaconChain` and populate it with blocks and
 /// attestations.
 ///
 /// Used for testing.
-<<<<<<< HEAD
-pub struct BeaconChainHarness<L, E, S>
-where
-    L: LmdGhost<S, E> + 'static,
-    E: EthSpec,
-    S: Store,
-{
-    pub chain: BeaconChain<CommonTypes<L, E, S>>,
-=======
 pub struct BeaconChainHarness<T: BeaconChainTypes> {
     pub chain: BeaconChain<T>,
->>>>>>> 601951ae
     pub keypairs: Vec<Keypair>,
     pub spec: ChainSpec,
 }
 
-<<<<<<< HEAD
-impl<L, E, S> BeaconChainHarness<L, E, S>
-where
-    L: LmdGhost<S, E>,
-    E: EthSpec,
-    S: Store,
-{
-    /// Instantiate a new harness with `validator_count` initial validators.
-    pub fn new(validator_count: usize, store: Arc<S>) -> Self {
-        let state_builder = TestingBeaconStateBuilder::from_default_keypairs_file_if_exists(
-            validator_count,
-            &E::default_spec(),
-        );
-        let (genesis_state, keypairs) = state_builder.build();
-
-        Self::from_state_and_keypairs(genesis_state, keypairs, store)
-    }
-
-    /// Instantiate a new harness with an initial validator for each key supplied.
-    pub fn from_keypairs(keypairs: Vec<Keypair>, store: Arc<S>) -> Self {
-        let state_builder = TestingBeaconStateBuilder::from_keypairs(keypairs, &E::default_spec());
-        let (genesis_state, keypairs) = state_builder.build();
-
-        Self::from_state_and_keypairs(genesis_state, keypairs, store)
-    }
-
-    /// Instantiate a new harness with the given genesis state and a keypair for each of the
-    /// initial validators in the given state.
-    pub fn from_state_and_keypairs(
-        genesis_state: BeaconState<E>,
-        keypairs: Vec<Keypair>,
-        store: Arc<S>,
-    ) -> Self {
-        let spec = E::default_spec();
-
-        let mut genesis_block = BeaconBlock::empty(&spec);
-        genesis_block.state_root = Hash256::from_slice(&genesis_state.tree_hash_root());
-
-        let builder = NullLoggerBuilder;
-        let log = builder.build().expect("logger should build");
-
-        // Slot clock
-        let slot_clock = TestingSlotClock::new(
-            spec.genesis_slot,
-            genesis_state.genesis_time,
-            spec.seconds_per_slot,
-        );
-
-        let chain = BeaconChain::from_genesis(
-            store,
-            slot_clock,
-            genesis_state,
-            genesis_block,
-            spec.clone(),
-            log,
-        )
-        .expect("Terminate if beacon chain generation fails");
-=======
 impl<E: EthSpec> BeaconChainHarness<HarnessType<E>> {
     /// Instantiate a new harness with `validator_count` initial validators.
     pub fn new(eth_spec_instance: E, keypairs: Vec<Keypair>) -> Self {
@@ -194,7 +96,6 @@
             .expect("should add fork choice to builder")
             .build()
             .expect("should build");
->>>>>>> 601951ae
 
         Self {
             spec: chain.spec.clone(),
@@ -275,24 +176,6 @@
         head_block_root.expect("did not produce any blocks")
     }
 
-<<<<<<< HEAD
-    fn get_state_at_slot(&self, state_slot: Slot) -> BeaconState<E> {
-        let state_root = self
-            .chain
-            .rev_iter_state_roots()
-            .find(|(_hash, slot)| *slot == state_slot)
-            .map(|(hash, _slot)| hash)
-            .expect("could not find state root");
-
-        self.chain
-            .store
-            .get_state(&state_root, Some(state_slot))
-            .expect("should read db")
-            .expect("should find state root")
-    }
-
-=======
->>>>>>> 601951ae
     /// Returns a newly created block, signed by the proposer for the given slot.
     fn build_block(
         &self,
