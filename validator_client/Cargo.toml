[package]
name = "validator_client"
version = "0.1.0"
authors = ["Paul Hauner <paul@paulhauner.com>", "Age Manning <Age@AgeManning.com>", "Luke Anderson <luke@lukeanderson.com.au>"]
edition = "2018"

[[bin]]
name = "validator_client"
path = "src/main.rs"

[lib]
name = "validator_client"
path = "src/lib.rs"

[dependencies]
bls = { path = "../eth2/utils/bls" }
eth2_ssz = { path = "../eth2/utils/ssz" }
eth2_config = { path = "../eth2/utils/eth2_config" }
tree_hash = "0.1"
clap = "2.32.0"
lighthouse_bootstrap = { path = "../eth2/utils/lighthouse_bootstrap" }
eth2_interop_keypairs = { path = "../eth2/utils/eth2_interop_keypairs" }
grpcio = { version = "0.4", default-features = false, features = ["protobuf-codec"] }
protos = { path = "../protos" }
slot_clock = { path = "../eth2/utils/slot_clock" }
types = { path = "../eth2/types" }
rest_api = { path = "../beacon_node/rest_api" }
serde = "1.0"
serde_derive = "1.0"
serde_json = "^1.0"
serde_yaml = "0.8"
slog = { version = "^2.2.3" , features = ["max_level_trace", "release_max_level_trace"] }
slog-async = "^2.3.0"
slog-json = "^2.3"
slog-term = "^2.4.0"
tokio = "0.1.18"
tokio-timer = "0.2.10"
error-chain = "0.12.0"
bincode = "^1.1.2"
futures = "0.1.25"
dirs = "2.0.1"
logging = { path = "../eth2/utils/logging" }
<<<<<<< HEAD
hyper = "0.12.35"
url = "2.0"
itertools = "0.8.0"
=======
libc = "0.2"
>>>>>>> 96a327fe
<|MERGE_RESOLUTION|>--- conflicted
+++ resolved
@@ -40,10 +40,7 @@
 futures = "0.1.25"
 dirs = "2.0.1"
 logging = { path = "../eth2/utils/logging" }
-<<<<<<< HEAD
 hyper = "0.12.35"
 url = "2.0"
 itertools = "0.8.0"
-=======
-libc = "0.2"
->>>>>>> 96a327fe
+libc = "0.2"